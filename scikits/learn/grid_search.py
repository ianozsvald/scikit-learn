"""
Tune the parameters of an estimator by cross-validation.
"""

# Author: Alexandre Gramfort <alexandre.gramfort@inria.fr>,
#         Gael Varoquaux    <gael.varoquaux@normalesup.org>
# License: BSD Style.

import numpy as np
import copy

from .externals.joblib import Parallel, delayed
from .cross_val import KFold, StratifiedKFold
from .base import BaseEstimator, is_classifier, clone

try:
    from itertools import product
except:
    def product(*args, **kwds):
        pools = map(tuple, args) * kwds.get('repeat', 1)
        result = [[]]
        for pool in pools:
            result = [x+[y] for x in result for y in pool]
        for prod in result:
            yield tuple(prod)


def iter_grid(param_grid):
    """ Generators on the combination of the various parameter lists given.

        Parameters
        -----------
        kwargs: keyword arguments, lists
            Each keyword argument must be a list of values that should
            be explored.

        Returns
        --------
        params: dictionary
            Dictionnary with the input parameters taking the various
            values succesively.

        Examples
        ---------
        >>> from scikits.learn.grid_search import iter_grid
        >>> param_grid = {'a':[1, 2], 'b':[True, False]}
        >>> list(iter_grid(param_grid))
        [{'a': 1, 'b': True}, {'a': 1, 'b': False}, {'a': 2, 'b': True}, {'a': 2, 'b': False}]

    """
    if hasattr(param_grid, 'has_key'):
        param_grid = [param_grid]
    for p in param_grid:
        # Always sort the keys of a dictionary, for reproducibility
        items = sorted(p.items())
        keys, values = zip(*items)
        for v in product(*values):
            params = dict(zip(keys, v))
            yield params


def fit_grid_point(X, y, base_clf, clf_params, cv, loss_func, iid,
                   **fit_params):
    """Run fit on one set of parameters
    Returns the score and the instance of the classifier
    """
    # update parameters of the classifier after a copy of its base structure
    clf = copy.deepcopy(base_clf)
    clf._set_params(**clf_params)

    score = 0.
    n_test_samples = 0.
    for train, test in cv:
        if isinstance(X, list) or isinstance(X, tuple):
            X_train = [X[i] for i, cond in enumerate(train) if cond]
            X_test = [X[i] for i, cond in enumerate(test) if cond]
        else:
            X_train = X[train]
            X_test = X[test]

        clf.fit(X_train, y[train], **fit_params)
        y_test = y[test]
        if loss_func is not None:
            y_pred = clf.predict(X_test)
            this_score = -loss_func(y_test, y_pred)
        else:
            this_score = clf.score(X_test, y_test)
        if iid:
            this_score *= len(y_test)
            n_test_samples += len(y_test)
        score += this_score
    if iid:
        score /= n_test_samples

    return score, clf


################################################################################
class GridSearchCV(BaseEstimator):
    """
    Grid search on the parameters of a classifier.

    Important members are fit, predict.

    GridSearchCV implements a "fit" method and a "predict" method like
    any classifier except that the parameters of the classifier
    used to predict is optimized by cross-validation

    Parameters
    ----------
    estimator: object type that implements the "fit" and "predict" methods
        A object of that type is instanciated for each grid point

    param_grid: dict
        a dictionary of parameters that are used the generate the grid

    loss_func: callable, optional
        function that takes 2 arguments and compares them in
        order to evaluate the performance of prediciton (small is good)
        if None is passed, the score of the estimator is maximized

    fit_params : dict, optional
        parameters to pass to the fit method

    n_jobs: int, optional
        number of jobs to run in parallel (default 1)

    iid: boolean, optional
        If True, the data is assumed to be identically distributed across
        the folds, and the loss minimized is the total loss per sample,
        and not the mean loss across the folds.

    Methods
    -------
    fit(X, Y) : self
        Fit the model

    predict(X) : array
        Predict using the model.

    Examples
    --------
    >>> import numpy as np
    >>> from scikits.learn.cross_val import LeaveOneOut
    >>> from scikits.learn.svm import SVR
    >>> from scikits.learn.grid_search import GridSearchCV
    >>> X = np.array([[-1, -1], [-2, -1], [1, 1], [2, 1]])
    >>> y = np.array([1, 1, 2, 2])
    >>> parameters = {'kernel':('linear', 'rbf'), 'C':[1, 10]}
    >>> svr = SVR()
    >>> clf = GridSearchCV(svr, parameters, n_jobs=1)
    >>> clf.fit(X, y).predict([[-0.8, -1]])
    array([ 1.])
    """

    def __init__(self, estimator, param_grid, loss_func=None,
                        fit_params={}, n_jobs=1, iid=True):
        assert hasattr(estimator, 'fit') and hasattr(estimator, 'predict'), (
            "estimator should a be an estimator implementing 'fit' and "
            "'predict' methods, %s (type %s) was passed" % (clf, type(clf))
            )
        if loss_func is None:
            assert hasattr(estimator, 'score'), ValueError(
                    "If no loss_func is specified, the estimator passed "
                    "should have a 'score' method. The estimator %s "
                    "does not." % estimator
                    )

        self.estimator = estimator
        self.param_grid = param_grid
        self.loss_func = loss_func
        self.n_jobs = n_jobs
        self.fit_params = fit_params
        self.iid = iid

    def fit(self, X, y, refit=True, cv=None, **kw):
        """Run fit with all sets of parameters
        Returns the best classifier

        Parameters
        ----------

        X: array, [n_samples, n_features]
            Training vector, where n_samples in the number of samples and
            n_features is the number of features.

        y: array, [n_samples]
            Target vector relative to X

        cv : crossvalidation generator
            see scikits.learn.cross_val module

        refit: boolean
            refit the best estimator with the entire dataset
        """
        estimator = self.estimator
        if cv is None:
            n_samples = len(X)
            if y is not None and is_classifier(estimator):
                cv = StratifiedKFold(y, k=3)
            else:
                cv = KFold(n_samples, k=3)

        grid = iter_grid(self.param_grid)
        base_clf = clone(self.estimator)
        out = Parallel(n_jobs=self.n_jobs)(
            delayed(fit_grid_point)(X, y, base_clf, clf_params,
                    cv, self.loss_func, self.iid, **self.fit_params)
                    for clf_params in grid)

        # Out is a list of pairs: score, estimator
        best_estimator = max(out)[1] # get maximum score

        if refit:
            # fit the best estimator using the entire dataset
            best_estimator.fit(X, y)

        self.best_estimator = best_estimator
        self.predict = best_estimator.predict
        if hasattr(best_estimator, 'score'):
            self.score = best_estimator.score

        # Store the computed scores
        grid = iter_grid(self.param_grid)
        self.grid_points_scores_ = dict((tuple(clf_params.items()), score)
                    for clf_params, (score, _) in zip(grid, out))

        return self

    def score(self, X, y=None):
        # This method is overridden during the fit if the best estimator
        # found has a score function.
        y_predicted = self.predict(X)
<<<<<<< HEAD
        return -self.loss_func(y_predicted, y)
=======
        return -self.loss_func(y, y_predicted)
>>>>>>> 601ffe94
<|MERGE_RESOLUTION|>--- conflicted
+++ resolved
@@ -231,8 +231,4 @@
         # This method is overridden during the fit if the best estimator
         # found has a score function.
         y_predicted = self.predict(X)
-<<<<<<< HEAD
-        return -self.loss_func(y_predicted, y)
-=======
-        return -self.loss_func(y, y_predicted)
->>>>>>> 601ffe94
+        return -self.loss_func(y, y_predicted)