--- conflicted
+++ resolved
@@ -372,15 +372,9 @@
             Xy = np.dot(X.T, y)
 
     for alpha in alphas:
-<<<<<<< HEAD
-        model = ElasticNet(alpha=alpha, rho=rho, fit_intercept=False,
-                normalize=False)
-        model.fit(X, y, coef_init=coef_, **fit_params)
-=======
         model = ElasticNet(alpha=alpha, rho=rho, fit_intercept=False)
         model.set_params(**fit_params)
         model.fit(X, y, coef_init=coef_, Xy=Xy)
->>>>>>> ce9814bb
         if fit_intercept:
             model.fit_intercept = True
             model._set_intercept(X_mean, y_mean, X_std)
